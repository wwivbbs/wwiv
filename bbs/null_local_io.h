--- conflicted
+++ resolved
@@ -41,11 +41,7 @@
   void PutchRaw(unsigned char ch) override {}
   void Puts(const std::string& s) override {}
   void PutsXY(int x, int y, const std::string& text) override {}
-<<<<<<< HEAD
-=======
   void PutsXYA(int x, int y, int a, const std::string& text) override {}
-  void FastPuts(const std::string& text) override {}
->>>>>>> 6483c7a5
   int Printf(const char *formatted_text, ...) override { return 0; }
   int PrintfXY(int x, int y, const char *formatted_text, ...) override { return 0; }
   int PrintfXYA(int x, int y, int nAttribute, const char *formatted_text, ...) override { return 0; }
