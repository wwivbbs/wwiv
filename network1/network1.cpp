--- conflicted
+++ resolved
@@ -103,12 +103,7 @@
     return write_packet(LOCAL_NET, net, nh, list, text);
   } else if (list.empty()) {
     // Network packet, single destination
-<<<<<<< HEAD
-    return write_packet(CreateNetworkFileName(net, nh.tosys), net, nh, list, text);
-=======
-    const string filename = StringPrintf("s%u.net", get_forsys(b, nh.tosys));
     return write_packet(CreateNetworkFileName(net, get_forsys(b, nh.tosys)), net, nh, list, text);
->>>>>>> 572e2838
   } else {
     for (const auto& node : list) {
       return write_packet(CreateNetworkFileName(net, node), net, nh, list, text);
