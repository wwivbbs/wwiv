--- conflicted
+++ resolved
@@ -135,13 +135,8 @@
 
     if (area_num < 0 || area_num >= size_int(dirs)) {
       LOG(ERROR) << "invalid area number '" << area_num << "' specified. ";
-<<<<<<< HEAD
-      auto max_area_num = std::max<int>(0, size_int(dirs) - 1);
-      LOG(ERROR) << "area_num must be between 0 and " << max_area_num;
-=======
       auto max_size = std::max<int>(0, dirs.size() - 1);
       LOG(ERROR) << "area_num must be between 0 and " << max_size;
->>>>>>> 62d7ef32
       return 1;
     }
 
