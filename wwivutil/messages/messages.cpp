/**************************************************************************/
/*                                                                        */
/*                          WWIV Version 5.x                              */
/*             Copyright (C)2015-2019, WWIV Software Services             */
/*                                                                        */
/*    Licensed  under the  Apache License, Version  2.0 (the "License");  */
/*    you may not use this  file  except in compliance with the License.  */
/*    You may obtain a copy of the License at                             */
/*                                                                        */
/*                http://www.apache.org/licenses/LICENSE-2.0              */
/*                                                                        */
/*    Unless  required  by  applicable  law  or agreed to  in  writing,   */
/*    software  distributed  under  the  License  is  distributed on an   */
/*    "AS IS"  BASIS, WITHOUT  WARRANTIES  OR  CONDITIONS OF ANY  KIND,   */
/*    either  express  or implied.  See  the  License for  the specific   */
/*    language governing permissions and limitations under the License.   */
/**************************************************************************/
#include "wwivutil/messages/messages.h"

#include "core/command_line.h"
#include "core/datetime.h"
#include "core/file.h"
#include "core/log.h"
#include "core/strings.h"
#include "core/textfile.h"
#include "sdk/config.h"
#include "sdk/msgapi/message_api_wwiv.h"
#include "sdk/msgapi/msgapi.h"
#include "sdk/names.h"
#include "sdk/net.h"
#include "sdk/networks.h"
#include "wwivutil/util.h"
#include <cstdio>
#include <ctime>
#include <iomanip>
#include <iostream>
#include <map>
#include <memory>
#include <string>
#include <vector>

using std::clog;
using std::cout;
using std::endl;
using std::make_unique;
using std::setw;
using std::string;
using std::unique_ptr;
using std::vector;
using namespace wwiv::core;
using namespace wwiv::sdk;
using namespace wwiv::sdk::msgapi;
using namespace wwiv::strings;

constexpr char CD = 4;

namespace wwiv {
namespace wwivutil {

// TODO(rushfan): This was copied from post.cpp. Let's share it.
static bool find_sub(wwiv::sdk::Subs& subs, const string& filename, subboard_t& sub) {
  for (const auto& x : subs.subs()) {
    if (iequals(filename, x.filename)) {
      sub = x;
      return true;
    }
  }
  return false;
}

OverflowStrategy overflow_strategy_from(const std::string& v) {
  string flag = ToStringLowerCase(v);
  if (flag == "one") {
    return OverflowStrategy::delete_one;
  } else if (flag == "all") {
    return OverflowStrategy::delete_all;
  } else if (flag == "none") {
    return OverflowStrategy::delete_none;
  }
  return OverflowStrategy::delete_none;
}

class DeleteMessageCommand : public UtilCommand {
public:
  DeleteMessageCommand() : UtilCommand("delete", "Deletes message number specified by '--num'.") {}

  virtual ~DeleteMessageCommand() {}

  std::string GetUsage() const override final {
    std::ostringstream ss;
    ss << "Usage:   delete --num=NN <base sub filename>" << endl;
    ss << "Example: delete --num=10 general" << endl;
    return ss.str();
  }

  int Execute() override final {
    if (remaining().empty()) {
      clog << "Missing sub basename." << endl;
      cout << GetUsage() << GetHelp() << endl;
      return 2;
    }

    const string basename(remaining().front());
    std::map<int, std::unique_ptr<wwiv::sdk::msgapi::MessageApi>> apis;

    // TODO(rushfan): Create the right API type for the right message area.
    wwiv::sdk::msgapi::MessageApiOptions options;
    apis[2] = make_unique<WWIVMessageApi>(options, *config()->config(),
                                          config()->networks().networks(), new NullLastReadImpl());

    subboard_t sub{};
    const auto& datadir = config()->config()->datadir();
    const auto& nets = config()->networks().networks();
    Subs subs(datadir, nets);
    if (!find_sub(subs, basename, sub)) {
      // set default.
      sub.storage_type = 2;
      sub.filename = basename;
    }

    unique_ptr<MessageArea> area(apis[sub.storage_type]->CreateOrOpen(sub, -1));
    if (!area) {
      clog << "Unable to Open message area: '" << sub.filename << "'." << endl;
      return 1;
    }

    int num_messages = area->number_of_messages();
    int message_number = arg("num").as_int();
    cout << "Message Sub: '" << basename << "' has " << num_messages << " messages." << endl;
    cout << string(72, '-') << endl;

    if (message_number < 0 || message_number > num_messages) {
      LOG(ERROR) << "Invalid message number #" << message_number;
      return 1;
    }
    bool success = area->DeleteMessage(message_number);
    if (!success) {
      LOG(ERROR) << "Unable to delete message #" << message_number << "; Try packing this sub.";
      return 1;
    }

    return 0;
  }

  bool AddSubCommands() override final {
    add_argument({"num", "Message Number to delete.", "-1"});
    return true;
  }
};

class PostMessageCommand : public UtilCommand {
public:
  PostMessageCommand() : UtilCommand("post", "Posts a new message.") {}

  bool AddSubCommands() override final {
    add_argument({"title", "message sub name to post on", ""});
    add_argument({"from", "message sub name to post on", ""});
    add_argument({"from_usernum", "message sub name to post on", ""});
    add_argument({"to", "message sub name to post on", ""});
    add_argument({"date", "message sub name to post on", ""});
    add_argument({"in_reply_to", "message sub name to post on", ""});
    add_argument({"delete_overflow",
                  "Strategy for deleting excess messages when adding new ones. (none|one|all)",
                  "none"});

    return true;
  }

  std::string GetUsage() const override final {
    std::ostringstream ss;
    ss << "Usage:   post --title=\"Welcome\" --from_usernum=1 <base sub filename> <text filename>"
       << endl;
    ss << "Example: post general mymessage.txt" << endl;
    return ss.str();
  }

  virtual int Execute() {
    if (remaining().size() < 2) {
      clog << "Missing sub basename." << endl;
      cout << GetUsage() << GetHelp();
      return 2;
    }

    const string basename(remaining().front());
    const auto& datadir = config()->config()->datadir();
    const auto& nets = config()->networks().networks();
    Subs subs(datadir, nets);
    if (!subs.Load()) {
      LOG(ERROR) << "Unable to open subs. ";
      return 1;
    }
    if (!subs.exists(basename)) {
      LOG(ERROR) << "No sub exists with filename: " << basename;
      return 1;
    }

    // TODO(rushfan): Load sub data here;
    // TODO(rushfan): Create the right API type for the right message area.
    wwiv::sdk::msgapi::MessageApiOptions options;
    options.overflow_strategy = overflow_strategy_from(sarg("delete_overflow"));

    subboard_t sub{};
    if (!find_sub(subs, basename, sub)) {
      // set default.
      sub.storage_type = 2;
      sub.filename = basename;
    }
    std::map<int, std::unique_ptr<wwiv::sdk::msgapi::MessageApi>> apis;

    apis[2] = make_unique<WWIVMessageApi>(options, *config()->config(),
                                          config()->networks().networks(), new NullLastReadImpl());

    unique_ptr<MessageArea> area(apis[sub.storage_type]->CreateOrOpen(sub, -1));
    if (!area) {
      clog << "Error opening message area: '" << basename << "'." << endl;
      return 1;
    }

    const string filename = remaining().at(1);
    string from = arg("from").as_string();
    string title = arg("title").as_string();
    string to = arg("to").as_string();
    time_t daten = time(nullptr);
    string date_str = arg("date").as_string();
#ifndef __unix__
    // This doesn't work on GCC until GCC 5 even though it's C++11.
    if (!date_str.empty()) {
      std::istringstream ss(date_str);
      std::tm dt = {};
      ss >> std::get_time(&dt, "Www Mmm dd hh:mm:ss yyyy");
      if (ss) {
        daten = mktime(&dt);
      }
    }
#endif // __unix__
    string in_reply_to = arg("in_reply_to").as_string();
    int from_usernum = arg("from_usernum").as_int();
    if (from_usernum >= 1 && from.empty()) {
      Names names(*config()->config());
      from = names.UserName(from_usernum);
    }

    TextFile text_file(filename, "r");
    string raw_text = text_file.ReadFileIntoString();
    vector<string> lines = wwiv::strings::SplitString(raw_text, "\n", false);

    unique_ptr<Message> msg(area->CreateMessage());
    msg->header().set_from_system(0);
    msg->header().set_from_usernum(static_cast<uint16_t>(from_usernum));
    msg->header().set_title(title);
    msg->header().set_from(from);
    msg->header().set_to(to);
    msg->header().set_daten(time_t_to_daten(daten));
    msg->header().set_in_reply_to(in_reply_to);
    msg->text().set_text(JoinStrings(lines, "\r\n"));

    MessageAreaOptions area_options{};
    area_options.send_post_to_network = true;
    return area->AddMessage(*msg, area_options) ? 0 : 1;
  }
};

class PackMessageCommand : public UtilCommand {
public:
  PackMessageCommand() : UtilCommand("pack", "Packs a WWIV type-2 message area.") {}

  bool AddSubCommands() override final {
    add_argument(BooleanCommandLineArgument{"backup", "make a backup of the subs", true});
    add_argument({"delete_overflow",
                  "Strategy for deleting excess messages when adding new ones. (none|one|all)",
                  "none"});
    return true;
  }

  std::string GetUsage() const override final {
    std::ostringstream ss;
    ss << "Usage:   pack <base sub filename>" << endl;
    ss << "Example: post general" << endl;
    return ss.str();
  }

  static bool backup(const Config& config, const string& name) {
    auto sub_filename = StrCat(config.datadir(), name, ".sub");
    auto dat_filename = StrCat(config.msgsdir(), name, ".dat");

    bool sb = backup_file(sub_filename);
    bool db = backup_file(dat_filename);
    return sb && db;
  }

  virtual int Execute() {
    if (remaining().size() < 1) {
      clog << "Missing sub basename." << endl;
      cout << GetUsage() << GetHelp();
      return 2;
    }

    const auto& datadir = config()->config()->datadir();
    const auto& nets = config()->networks().networks();
    Subs subs(datadir, nets);
    if (!subs.Load()) {
      LOG(ERROR) << "Unable to open subs. ";
      return 1;
    }

    const string basename(remaining().front());
    if (!subs.exists(basename)) {
      LOG(ERROR) << "No sub exists with filename: " << basename;
      return 1;
    }

    wwiv::sdk::msgapi::MessageApiOptions options;
    options.overflow_strategy = overflow_strategy_from(sarg("delete_overflow"));
    subboard_t sub{};
    if (!find_sub(subs, basename, sub)) {
      LOG(ERROR) << "Unable to find sub.";
      // set default.
      sub.filename = basename;
    }

    if (sub.storage_type != 2) {
      LOG(ERROR) << "Can only pack type 2";
    }

    auto api = make_unique<WWIVMessageApi>(options, *config()->config(),
                                           config()->networks().networks(), new NullLastReadImpl());

    // Ensure we can open it.
    {
      try {
        unique_ptr<MessageArea> area(api->CreateOrOpen(sub, -1));
      } catch (const bad_message_area&) {
        clog << "Error opening message area: '" << basename << "'." << endl;
        return 1;
      }
    }

    if (barg("backup")) {
      backup(*config()->config(), basename);
    }

    subboard_t newsub = sub;
    sub.filename = StrCat(basename, ".new");
    {
      unique_ptr<MessageArea> area(api->Open(sub, -1));
      auto created_newarea = api->Create(newsub, -1);
      if (!created_newarea) {
        clog << "Unable to create new area: " << newsub.filename;
        return 1;
      }
      unique_ptr<MessageArea> newarea(api->Open(newsub, -1));
      auto total = area->number_of_messages();
      for (auto i = 1; i <= total; i++) {
        unique_ptr<Message> message(area->ReadMessage(i));
        if (!message) {
          LOG(ERROR) << "Unable to load message #" << i;
          continue;
        }
        if (!newarea->AddMessage(*message.get(), {})) {
          LOG(ERROR) << "Error adding message: " << message->header().title();
        } else {
          cout << "[" << i << "]";
        }
      }
    }

    // Copy "new" versions back to sub and dat
    const string orig_sub_fn = StrCat(config()->config()->datadir(), basename, ".sub");
    File::Remove(orig_sub_fn);
    if (!File::Rename(StrCat(config()->config()->datadir(), newsub.filename, ".sub"),
                      orig_sub_fn)) {
      clog << "Unable to move sub";
    }
    const string orig_dat_fn = StrCat(config()->config()->msgsdir(), basename, ".dat");
    File::Remove(orig_dat_fn);
    if (!File::Rename(StrCat(config()->config()->msgsdir(), newsub.filename, ".dat"),
                      orig_dat_fn)) {
      clog << "Unable to move dat";
    }

    return 0;
  }
};

class MessageAreasCommand : public UtilCommand {
public:
  MessageAreasCommand() : UtilCommand("areas", "Lists the message areas") {}

  virtual ~MessageAreasCommand() {}

  std::string GetUsage() const override final {
    std::ostringstream ss;
    ss << "Usage:   areas" << endl;
    return ss.str();
  }

  int Execute() override final {
    Networks networks(*config()->config());
    wwiv::sdk::Subs subs(config()->config()->datadir(), networks.networks());
    if (!subs.Load()) {
      LOG(ERROR) << "Unable to load subs";
      return 2;
    }

    int num = 0;
    cout << "#Num FileName " << std::setw(30) << std::left << "Name"
         << " " << std::endl;
    cout << string(78, '=') << endl;
    for (const auto& d : subs.subs()) {
      cout << "#" << std::setw(3) << std::left << num++ << " " << std::setw(8) << d.filename << " "
           << std::setw(30) << d.name << std::endl;
    }
    return 0;
  }

  bool AddSubCommands() override final {
    add_argument(BooleanCommandLineArgument("full", "Display full info about every area.", false));
    return true;
  }
};

bool MessagesCommand::AddSubCommands() {
  if (!add(make_unique<MessagesDumpHeaderCommand>())) {
    return false;
  }
  if (!add(make_unique<DeleteMessageCommand>())) {
    return false;
  }
  if (!add(make_unique<PostMessageCommand>())) {
    return false;
  }
  if (!add(make_unique<PackMessageCommand>())) {
    return false;
  }
  if (!add(make_unique<MessageAreasCommand>())) {
    return false;
  }
  
  return true;
}

MessagesDumpHeaderCommand::MessagesDumpHeaderCommand()
    : UtilCommand("dump", "Displays message header and text information.") {}

std::string MessagesDumpHeaderCommand::GetUsage() const {
  std::ostringstream ss;
  ss << "Usage:   dump <base sub filename>" << endl;
  ss << "Example: dump general" << endl;
  return ss.str();
}

bool MessagesDumpHeaderCommand::AddSubCommands() {
  add_argument({"start", "Starting message number.", "1"});
  add_argument({"end", "Last message number..", "-1"});
  add_argument(BooleanCommandLineArgument("all", "dumps everything, control lines too", false));

  return true;
}

int MessagesDumpHeaderCommand::ExecuteImpl(const string& basename, int start, int end, bool all) {

  const auto& datadir = config()->config()->datadir();
  const auto& nets = config()->networks().networks();

  Subs subs(datadir, nets);
  if (!subs.Load()) {
    LOG(ERROR) << "Unable to open subs. ";
    return 1;
  }
  if (!subs.exists(basename)) {
    LOG(ERROR) << "No sub exists with filename: " << basename;
    return 1;
  }

  const wwiv::sdk::msgapi::MessageApiOptions options;
  auto x = new NullLastReadImpl();
  subboard_t sub{};
  if (!find_sub(subs, basename, sub)) {
    // set default.
    sub.storage_type = 2;
    sub.filename = basename;
  }
  std::map<int, std::unique_ptr<wwiv::sdk::msgapi::MessageApi>> apis;

  apis[2] = std::make_unique<WWIVMessageApi>(options, *config()->config(),
                                             config()->networks().networks(), x);
  if (!apis[sub.storage_type]->Exist(sub)) {
    clog << "Message area: '" << sub.filename << "' does not exist." << endl;
    return 1;
  }

  unique_ptr<MessageArea> area(apis[sub.storage_type]->Open(sub, -1));
  if (!area) {
    clog << "Error opening message area: '" << sub.filename << "'." << endl;
    return 1;
  }
  area->set_storage_type(sub.storage_type);
  area->set_max_messages(sub.maxmsgs);

<<<<<<< HEAD
  const auto num_messages = (end >= 0) ? end : area->number_of_messages();
  cout << "Message Sub: '" << basename << "' has " << num_messages << " messages." << endl;
  cout << string(72, '-') << endl;
  for (auto current = start; current <= num_messages; current++) {
=======
  const auto last_message = (end >= 0) ? end : area->number_of_messages();
  cout << "Message Sub: '" << basename << "' has " << area->number_of_messages() << " messages."
       << endl;
  for (auto current = start; current <= last_message; current++) {
>>>>>>> ebf9d66f
    auto message = area->ReadMessage(current);
    if (!message) {
      cout << "#" << current << "  ERROR " << endl;
      VLOG(1) << "Failed to read message number: " << current;
      cout << string(72, '-') << endl;
      continue;
    }
    const auto& header = message->header();
    cout << "#" << setw(5) << std::left << current << " From: " << setw(20) << header.from()
         << "date: " << daten_to_wwivnet_time(header.daten()) << endl
         << "title: " << header.title();
    if (header.local()) {
      cout << "[LOCAL]";
    }
    if (header.deleted()) {
      cout << "[DELETED]";
    }
    if (header.locked()) {
      cout << "[LOCKED]";
    }
    if (header.private_msg()) {
      cout << "[PRIVATE]";
    }
    cout << endl;
    if (all) {
      cout << "qscan: " << header.last_read() << endl;
    }
    if (header.deleted()) {
      // Don't try to read the text of deleted messages.
      continue;
    }
    const auto& text = message->text();
    cout << string(72, '-') << endl;
    auto lines = wwiv::strings::SplitString(text.text(), "\n", false);
    for (const auto& line : lines) {
      if (line.empty()) {
        continue;
      }
      if (line.front() != CD || all) {
        for (const auto ch : line) {
          dump_char(cout, ch);
        }
        cout << endl;
      }
    }
    cout << "------------------------------------------------------------------------" << endl;
  }
  return 0;
}

int MessagesDumpHeaderCommand::Execute() {
  if (remaining().empty()) {
    clog << "Missing sub basename." << endl;
    cout << GetUsage() << GetHelp();
    return 2;
  }

  const string basename(remaining().front());
  const auto start = iarg("start");
  auto end = iarg("end");
  const auto all = barg("all");
  return ExecuteImpl(basename, start, end, all);
}

} // namespace wwivutil
} // namespace wwiv<|MERGE_RESOLUTION|>--- conflicted
+++ resolved
@@ -497,17 +497,11 @@
   area->set_storage_type(sub.storage_type);
   area->set_max_messages(sub.maxmsgs);
 
-<<<<<<< HEAD
-  const auto num_messages = (end >= 0) ? end : area->number_of_messages();
-  cout << "Message Sub: '" << basename << "' has " << num_messages << " messages." << endl;
-  cout << string(72, '-') << endl;
-  for (auto current = start; current <= num_messages; current++) {
-=======
   const auto last_message = (end >= 0) ? end : area->number_of_messages();
   cout << "Message Sub: '" << basename << "' has " << area->number_of_messages() << " messages."
        << endl;
+  cout << string(72, '-') << endl;
   for (auto current = start; current <= last_message; current++) {
->>>>>>> ebf9d66f
     auto message = area->ReadMessage(current);
     if (!message) {
       cout << "#" << current << "  ERROR " << endl;
