﻿namespace WWIV5TelnetServer
{
    partial class PreferencesDialog
    {
        /// <summary>
        /// Required designer variable.
        /// </summary>
        private System.ComponentModel.IContainer components = null;

        /// <summary>
        /// Clean up any resources being used.
        /// </summary>
        /// <param name="disposing">true if managed resources should be disposed; otherwise, false.</param>
        protected override void Dispose(bool disposing)
        {
            if (disposing && (components != null))
            {
                components.Dispose();
            }
            base.Dispose(disposing);
        }

        #region Windows Form Designer generated code

        /// <summary>
        /// Required method for Designer support - do not modify
        /// the contents of this method with the code editor.
        /// </summary>
        private void InitializeComponent()
        {
            this.okButton = new System.Windows.Forms.Button();
            this.cancelButton = new System.Windows.Forms.Button();
            this.tabControlPreferences = new System.Windows.Forms.TabControl();
            this.generalTab = new System.Windows.Forms.TabPage();
            this.launchLocalNodeCheckBox = new System.Windows.Forms.CheckBox();
            this.runEventsCheckbox = new System.Windows.Forms.CheckBox();
            this.balloonsCheckBox = new System.Windows.Forms.CheckBox();
            this.beginDayCheckBox = new System.Windows.Forms.CheckBox();
            this.launchMinimizedCheckBox = new System.Windows.Forms.CheckBox();
            this.labelLocalNode = new System.Windows.Forms.Label();
            this.localNodeSpinner = new System.Windows.Forms.NumericUpDown();
            this.labelExecutable = new System.Windows.Forms.Label();
            this.labelHomeDirectory = new System.Windows.Forms.Label();
            this.labelParameters = new System.Windows.Forms.Label();
            this.parametersField = new System.Windows.Forms.TextBox();
            this.homeField = new System.Windows.Forms.TextBox();
            this.buttonBrowseExecutable = new System.Windows.Forms.Button();
            this.executableField = new System.Windows.Forms.TextBox();
            this.highNodeSpinner = new System.Windows.Forms.NumericUpDown();
            this.labelEndNode = new System.Windows.Forms.Label();
            this.lowNodeSpinner = new System.Windows.Forms.NumericUpDown();
            this.labelStartNode = new System.Windows.Forms.Label();
            this.portSpinner = new System.Windows.Forms.NumericUpDown();
            this.labelPort = new System.Windows.Forms.Label();
            this.autostartCheckBox = new System.Windows.Forms.CheckBox();
            this.loggingTab = new System.Windows.Forms.TabPage();
            this.tabControlPreferences.SuspendLayout();
            this.generalTab.SuspendLayout();
            ((System.ComponentModel.ISupportInitialize)(this.localNodeSpinner)).BeginInit();
            ((System.ComponentModel.ISupportInitialize)(this.highNodeSpinner)).BeginInit();
            ((System.ComponentModel.ISupportInitialize)(this.lowNodeSpinner)).BeginInit();
            ((System.ComponentModel.ISupportInitialize)(this.portSpinner)).BeginInit();
            this.SuspendLayout();
            // 
            // okButton
            // 
            this.okButton.Anchor = ((System.Windows.Forms.AnchorStyles)((System.Windows.Forms.AnchorStyles.Bottom | System.Windows.Forms.AnchorStyles.Right)));
            this.okButton.DialogResult = System.Windows.Forms.DialogResult.OK;
            this.okButton.Location = new System.Drawing.Point(631, 387);
            this.okButton.Name = "okButton";
            this.okButton.Size = new System.Drawing.Size(75, 23);
            this.okButton.TabIndex = 0;
            this.okButton.Text = "OK";
            this.okButton.UseVisualStyleBackColor = true;
            this.okButton.Click += new System.EventHandler(this.ok_Clicked);
            // 
            // cancelButton
            // 
            this.cancelButton.Anchor = ((System.Windows.Forms.AnchorStyles)((System.Windows.Forms.AnchorStyles.Bottom | System.Windows.Forms.AnchorStyles.Right)));
            this.cancelButton.DialogResult = System.Windows.Forms.DialogResult.Cancel;
            this.cancelButton.Location = new System.Drawing.Point(550, 387);
            this.cancelButton.Name = "cancelButton";
            this.cancelButton.Size = new System.Drawing.Size(75, 23);
            this.cancelButton.TabIndex = 1;
            this.cancelButton.Text = "Cancel";
            this.cancelButton.UseVisualStyleBackColor = true;
            this.cancelButton.Click += new System.EventHandler(this.cancel_Click);
            // 
            // tabControlPreferences
            // 
            this.tabControlPreferences.Anchor = ((System.Windows.Forms.AnchorStyles)((((System.Windows.Forms.AnchorStyles.Top | System.Windows.Forms.AnchorStyles.Bottom) 
            | System.Windows.Forms.AnchorStyles.Left) 
            | System.Windows.Forms.AnchorStyles.Right)));
            this.tabControlPreferences.Controls.Add(this.generalTab);
            this.tabControlPreferences.Controls.Add(this.loggingTab);
            this.tabControlPreferences.Location = new System.Drawing.Point(12, 12);
            this.tabControlPreferences.Name = "tabControlPreferences";
            this.tabControlPreferences.SelectedIndex = 0;
            this.tabControlPreferences.Size = new System.Drawing.Size(694, 369);
            this.tabControlPreferences.TabIndex = 2;
            // 
            // generalTab
            // 
            this.generalTab.Controls.Add(this.launchLocalNodeCheckBox);
            this.generalTab.Controls.Add(this.runEventsCheckbox);
            this.generalTab.Controls.Add(this.balloonsCheckBox);
            this.generalTab.Controls.Add(this.beginDayCheckBox);
            this.generalTab.Controls.Add(this.launchMinimizedCheckBox);
            this.generalTab.Controls.Add(this.labelLocalNode);
            this.generalTab.Controls.Add(this.localNodeSpinner);
            this.generalTab.Controls.Add(this.labelExecutable);
            this.generalTab.Controls.Add(this.labelHomeDirectory);
            this.generalTab.Controls.Add(this.labelParameters);
            this.generalTab.Controls.Add(this.parametersField);
            this.generalTab.Controls.Add(this.homeField);
            this.generalTab.Controls.Add(this.buttonBrowseExecutable);
            this.generalTab.Controls.Add(this.executableField);
            this.generalTab.Controls.Add(this.highNodeSpinner);
            this.generalTab.Controls.Add(this.labelEndNode);
            this.generalTab.Controls.Add(this.lowNodeSpinner);
            this.generalTab.Controls.Add(this.labelStartNode);
            this.generalTab.Controls.Add(this.portSpinner);
            this.generalTab.Controls.Add(this.labelPort);
            this.generalTab.Controls.Add(this.autostartCheckBox);
            this.generalTab.Location = new System.Drawing.Point(4, 22);
            this.generalTab.Name = "generalTab";
            this.generalTab.Padding = new System.Windows.Forms.Padding(3);
            this.generalTab.Size = new System.Drawing.Size(686, 343);
            this.generalTab.TabIndex = 0;
            this.generalTab.Text = "General";
            this.generalTab.UseVisualStyleBackColor = true;
            // 
            // launchLocalNodeCheckBox
            // 
            this.launchLocalNodeCheckBox.AutoSize = true;
            this.launchLocalNodeCheckBox.Location = new System.Drawing.Point(253, 247);
            this.launchLocalNodeCheckBox.Name = "launchLocalNodeCheckBox";
            this.launchLocalNodeCheckBox.Size = new System.Drawing.Size(185, 17);
            this.launchLocalNodeCheckBox.TabIndex = 20;
            this.launchLocalNodeCheckBox.Text = "Launch Local Node On Start Up?";
            this.launchLocalNodeCheckBox.UseVisualStyleBackColor = true;
            // 
            // runEventsCheckbox
            // 
            this.runEventsCheckbox.AutoSize = true;
            this.runEventsCheckbox.Enabled = false;
            this.runEventsCheckbox.Location = new System.Drawing.Point(22, 319);
            this.runEventsCheckbox.Name = "runEventsCheckbox";
            this.runEventsCheckbox.Size = new System.Drawing.Size(226, 17);
            this.runEventsCheckbox.TabIndex = 19;
            this.runEventsCheckbox.Text = "Run All WWIV Events? (Not Implemented)";
            this.runEventsCheckbox.UseVisualStyleBackColor = true;
            // 
            // balloonsCheckBox
            // 
            this.balloonsCheckBox.AutoSize = true;
            this.balloonsCheckBox.Location = new System.Drawing.Point(22, 295);
            this.balloonsCheckBox.Name = "balloonsCheckBox";
            this.balloonsCheckBox.Size = new System.Drawing.Size(128, 17);
            this.balloonsCheckBox.TabIndex = 18;
            this.balloonsCheckBox.Text = "Use Balloon Popups?";
            this.balloonsCheckBox.UseVisualStyleBackColor = true;
            // 
            // beginDayCheckBox
            // 
            this.beginDayCheckBox.AutoSize = true;
            this.beginDayCheckBox.Checked = true;
            this.beginDayCheckBox.CheckState = System.Windows.Forms.CheckState.Checked;
            this.beginDayCheckBox.Enabled = false;
            this.beginDayCheckBox.Location = new System.Drawing.Point(22, 271);
            this.beginDayCheckBox.Name = "beginDayCheckBox";
            this.beginDayCheckBox.Size = new System.Drawing.Size(130, 17);
            this.beginDayCheckBox.TabIndex = 17;
            this.beginDayCheckBox.Text = "Run Beginday Event?";
            this.beginDayCheckBox.UseVisualStyleBackColor = true;
            // 
            // launchMinimizedCheckBox
            // 
            this.launchMinimizedCheckBox.AutoSize = true;
            this.launchMinimizedCheckBox.Location = new System.Drawing.Point(22, 247);
            this.launchMinimizedCheckBox.Name = "launchMinimizedCheckBox";
            this.launchMinimizedCheckBox.Size = new System.Drawing.Size(152, 17);
            this.launchMinimizedCheckBox.TabIndex = 16;
            this.launchMinimizedCheckBox.Text = "Launch WWIV Minimized?";
            this.launchMinimizedCheckBox.UseVisualStyleBackColor = true;
            // 
            // labelLocalNode
            // 
            this.labelLocalNode.AutoSize = true;
            this.labelLocalNode.Location = new System.Drawing.Point(52, 89);
            this.labelLocalNode.Name = "labelLocalNode";
            this.labelLocalNode.Size = new System.Drawing.Size(65, 13);
            this.labelLocalNode.TabIndex = 15;
            this.labelLocalNode.Text = "Local Node:";
            this.labelLocalNode.TextAlign = System.Drawing.ContentAlignment.MiddleRight;
            // 
            // localNodeSpinner
            // 
            this.localNodeSpinner.Location = new System.Drawing.Point(123, 87);
            this.localNodeSpinner.Name = "localNodeSpinner";
            this.localNodeSpinner.Size = new System.Drawing.Size(120, 20);
            this.localNodeSpinner.TabIndex = 7;
            this.localNodeSpinner.Value = new decimal(new int[] {
            1,
            0,
            0,
            0});
<<<<<<< HEAD
      // 
      // labelExecutable
      // 
      this.labelExecutable.AutoSize = true;
      this.labelExecutable.Location = new System.Drawing.Point(19, 137);
      this.labelExecutable.Name = "labelExecutable";
      this.labelExecutable.Size = new System.Drawing.Size(98, 13);
      this.labelExecutable.TabIndex = 13;
      this.labelExecutable.Text = "WWIV Executable:";
      this.labelExecutable.TextAlign = System.Drawing.ContentAlignment.MiddleRight;
      // 
      // labelHomeDirectory
      // 
      this.labelHomeDirectory.AutoSize = true;
      this.labelHomeDirectory.Location = new System.Drawing.Point(34, 168);
      this.labelHomeDirectory.Name = "labelHomeDirectory";
      this.labelHomeDirectory.Size = new System.Drawing.Size(83, 13);
      this.labelHomeDirectory.TabIndex = 12;
      this.labelHomeDirectory.Text = "Home Directory:";
      this.labelHomeDirectory.TextAlign = System.Drawing.ContentAlignment.MiddleRight;
      // 
      // labelParameters
      // 
      this.labelParameters.AutoSize = true;
      this.labelParameters.Location = new System.Drawing.Point(19, 191);
      this.labelParameters.Name = "labelParameters";
      this.labelParameters.Size = new System.Drawing.Size(98, 13);
      this.labelParameters.TabIndex = 11;
      this.labelParameters.Text = "WWIV Parameters:";
      this.labelParameters.TextAlign = System.Drawing.ContentAlignment.MiddleRight;
      // 
      // parametersField
      // 
      this.parametersField.Location = new System.Drawing.Point(123, 188);
      this.parametersField.Name = "parametersField";
      this.parametersField.Size = new System.Drawing.Size(466, 20);
      this.parametersField.TabIndex = 10;
      this.parametersField.Text = "-XT -H@H -N@N";
      // 
      // homeField
      // 
      this.homeField.Location = new System.Drawing.Point(123, 161);
      this.homeField.Name = "homeField";
      this.homeField.Size = new System.Drawing.Size(466, 20);
      this.homeField.TabIndex = 9;
      this.homeField.Text = "C:\\wwiv";
      // 
      // buttonBrowseExecutable
      // 
      this.buttonBrowseExecutable.Location = new System.Drawing.Point(595, 134);
      this.buttonBrowseExecutable.Name = "buttonBrowseExecutable";
      this.buttonBrowseExecutable.Size = new System.Drawing.Size(75, 23);
      this.buttonBrowseExecutable.TabIndex = 8;
      this.buttonBrowseExecutable.Text = "Browse";
      this.buttonBrowseExecutable.UseVisualStyleBackColor = true;
      // 
      // executableField
      // 
      this.executableField.Location = new System.Drawing.Point(123, 134);
      this.executableField.Name = "executableField";
      this.executableField.Size = new System.Drawing.Size(466, 20);
      this.executableField.TabIndex = 7;
      this.executableField.Text = "C:\\wwiv\\bbs.exe";
      // 
      // highNodeSpinner
      // 
      this.highNodeSpinner.Location = new System.Drawing.Point(273, 59);
      this.highNodeSpinner.Name = "highNodeSpinner";
      this.highNodeSpinner.Size = new System.Drawing.Size(120, 20);
      this.highNodeSpinner.TabIndex = 6;
      this.highNodeSpinner.Value = new decimal(new int[] {
=======
            // 
            // labelExecutable
            // 
            this.labelExecutable.AutoSize = true;
            this.labelExecutable.Location = new System.Drawing.Point(19, 137);
            this.labelExecutable.Name = "labelExecutable";
            this.labelExecutable.Size = new System.Drawing.Size(98, 13);
            this.labelExecutable.TabIndex = 13;
            this.labelExecutable.Text = "WWIV Executable:";
            this.labelExecutable.TextAlign = System.Drawing.ContentAlignment.MiddleRight;
            // 
            // labelHomeDirectory
            // 
            this.labelHomeDirectory.AutoSize = true;
            this.labelHomeDirectory.Location = new System.Drawing.Point(34, 168);
            this.labelHomeDirectory.Name = "labelHomeDirectory";
            this.labelHomeDirectory.Size = new System.Drawing.Size(83, 13);
            this.labelHomeDirectory.TabIndex = 12;
            this.labelHomeDirectory.Text = "Home Directory:";
            this.labelHomeDirectory.TextAlign = System.Drawing.ContentAlignment.MiddleRight;
            // 
            // labelParameters
            // 
            this.labelParameters.AutoSize = true;
            this.labelParameters.Location = new System.Drawing.Point(19, 191);
            this.labelParameters.Name = "labelParameters";
            this.labelParameters.Size = new System.Drawing.Size(98, 13);
            this.labelParameters.TabIndex = 11;
            this.labelParameters.Text = "WWIV Parameters:";
            this.labelParameters.TextAlign = System.Drawing.ContentAlignment.MiddleRight;
            // 
            // parametersField
            // 
            this.parametersField.Location = new System.Drawing.Point(123, 188);
            this.parametersField.Name = "parametersField";
            this.parametersField.Size = new System.Drawing.Size(466, 20);
            this.parametersField.TabIndex = 10;
            this.parametersField.Text = "-XT -H@H -N@N";
            // 
            // homeField
            // 
            this.homeField.Location = new System.Drawing.Point(123, 161);
            this.homeField.Name = "homeField";
            this.homeField.Size = new System.Drawing.Size(466, 20);
            this.homeField.TabIndex = 9;
            this.homeField.Text = "C:\\wwiv";
            // 
            // buttonBrowseExecutable
            // 
            this.buttonBrowseExecutable.Location = new System.Drawing.Point(595, 134);
            this.buttonBrowseExecutable.Name = "buttonBrowseExecutable";
            this.buttonBrowseExecutable.Size = new System.Drawing.Size(75, 23);
            this.buttonBrowseExecutable.TabIndex = 8;
            this.buttonBrowseExecutable.Text = "Browse";
            this.buttonBrowseExecutable.UseVisualStyleBackColor = true;
            // 
            // executableField
            // 
            this.executableField.Location = new System.Drawing.Point(123, 134);
            this.executableField.Name = "executableField";
            this.executableField.Size = new System.Drawing.Size(466, 20);
            this.executableField.TabIndex = 7;
            this.executableField.Text = "C:\\wwiv\\bbs.exe";
            // 
            // highNodeSpinner
            // 
            this.highNodeSpinner.Location = new System.Drawing.Point(273, 59);
            this.highNodeSpinner.Name = "highNodeSpinner";
            this.highNodeSpinner.Size = new System.Drawing.Size(120, 20);
            this.highNodeSpinner.TabIndex = 6;
            this.highNodeSpinner.Value = new decimal(new int[] {
>>>>>>> 640117a4
            4,
            0,
            0,
            0});
            // 
            // labelEndNode
            // 
            this.labelEndNode.AutoSize = true;
            this.labelEndNode.Location = new System.Drawing.Point(250, 66);
            this.labelEndNode.Name = "labelEndNode";
            this.labelEndNode.Size = new System.Drawing.Size(16, 13);
            this.labelEndNode.TabIndex = 5;
            this.labelEndNode.Text = "to";
            // 
            // lowNodeSpinner
            // 
            this.lowNodeSpinner.Location = new System.Drawing.Point(123, 60);
            this.lowNodeSpinner.Name = "lowNodeSpinner";
            this.lowNodeSpinner.Size = new System.Drawing.Size(120, 20);
            this.lowNodeSpinner.TabIndex = 4;
            this.lowNodeSpinner.Value = new decimal(new int[] {
            2,
            0,
            0,
            0});
            // 
            // labelStartNode
            // 
            this.labelStartNode.AutoSize = true;
            this.labelStartNode.Location = new System.Drawing.Point(54, 62);
            this.labelStartNode.Name = "labelStartNode";
            this.labelStartNode.Size = new System.Drawing.Size(63, 13);
            this.labelStartNode.TabIndex = 3;
            this.labelStartNode.Text = "Use Nodes:";
            this.labelStartNode.TextAlign = System.Drawing.ContentAlignment.MiddleRight;
            // 
            // portSpinner
            // 
            this.portSpinner.Location = new System.Drawing.Point(123, 31);
            this.portSpinner.Maximum = new decimal(new int[] {
            65536,
            0,
            0,
            0});
            this.portSpinner.Name = "portSpinner";
            this.portSpinner.Size = new System.Drawing.Size(120, 20);
            this.portSpinner.TabIndex = 2;
            this.portSpinner.Value = new decimal(new int[] {
            23,
            0,
            0,
            0});
            // 
            // labelPort
            // 
            this.labelPort.AutoSize = true;
            this.labelPort.Location = new System.Drawing.Point(49, 33);
            this.labelPort.Name = "labelPort";
            this.labelPort.Size = new System.Drawing.Size(68, 13);
            this.labelPort.TabIndex = 1;
            this.labelPort.Text = "TCP/IP Port:";
            this.labelPort.TextAlign = System.Drawing.ContentAlignment.MiddleRight;
            // 
            // autostartCheckBox
            // 
            this.autostartCheckBox.AutoSize = true;
            this.autostartCheckBox.Location = new System.Drawing.Point(7, 7);
            this.autostartCheckBox.Name = "autostartCheckBox";
            this.autostartCheckBox.Size = new System.Drawing.Size(186, 17);
            this.autostartCheckBox.TabIndex = 0;
            this.autostartCheckBox.Text = "Automatically Start Telnet Server?";
            this.autostartCheckBox.UseVisualStyleBackColor = true;
            // 
            // loggingTab
            // 
            this.loggingTab.Location = new System.Drawing.Point(4, 22);
            this.loggingTab.Name = "loggingTab";
            this.loggingTab.Padding = new System.Windows.Forms.Padding(3);
            this.loggingTab.Size = new System.Drawing.Size(686, 343);
            this.loggingTab.TabIndex = 1;
            this.loggingTab.Text = "Logging (Unused)";
            this.loggingTab.UseVisualStyleBackColor = true;
            // 
            // PreferencesDialog
            // 
            this.AcceptButton = this.okButton;
            this.AutoScaleDimensions = new System.Drawing.SizeF(6F, 13F);
            this.AutoScaleMode = System.Windows.Forms.AutoScaleMode.Font;
            this.CancelButton = this.cancelButton;
            this.ClientSize = new System.Drawing.Size(718, 422);
            this.Controls.Add(this.tabControlPreferences);
            this.Controls.Add(this.cancelButton);
            this.Controls.Add(this.okButton);
            this.Name = "PreferencesDialog";
            this.Text = "Preferences";
            this.FormClosed += new System.Windows.Forms.FormClosedEventHandler(this.PreferencesDialog_FormClosed);
            this.Load += new System.EventHandler(this.PreferencesDialog_Load);
            this.tabControlPreferences.ResumeLayout(false);
            this.generalTab.ResumeLayout(false);
            this.generalTab.PerformLayout();
            ((System.ComponentModel.ISupportInitialize)(this.localNodeSpinner)).EndInit();
            ((System.ComponentModel.ISupportInitialize)(this.highNodeSpinner)).EndInit();
            ((System.ComponentModel.ISupportInitialize)(this.lowNodeSpinner)).EndInit();
            ((System.ComponentModel.ISupportInitialize)(this.portSpinner)).EndInit();
            this.ResumeLayout(false);

        }

        #endregion

        private System.Windows.Forms.Button okButton;
        private System.Windows.Forms.Button cancelButton;
        private System.Windows.Forms.TabControl tabControlPreferences;
        private System.Windows.Forms.TabPage generalTab;
        private System.Windows.Forms.Label labelPort;
        private System.Windows.Forms.CheckBox autostartCheckBox;
        private System.Windows.Forms.TabPage loggingTab;
        private System.Windows.Forms.Label labelExecutable;
        private System.Windows.Forms.Label labelHomeDirectory;
        private System.Windows.Forms.Label labelParameters;
        private System.Windows.Forms.TextBox parametersField;
        private System.Windows.Forms.TextBox homeField;
        private System.Windows.Forms.Button buttonBrowseExecutable;
        private System.Windows.Forms.TextBox executableField;
        private System.Windows.Forms.NumericUpDown highNodeSpinner;
        private System.Windows.Forms.Label labelEndNode;
        private System.Windows.Forms.NumericUpDown lowNodeSpinner;
        private System.Windows.Forms.Label labelStartNode;
        private System.Windows.Forms.NumericUpDown portSpinner;
        private System.Windows.Forms.Label labelLocalNode;
        private System.Windows.Forms.NumericUpDown localNodeSpinner;
        private System.Windows.Forms.CheckBox balloonsCheckBox;
        private System.Windows.Forms.CheckBox beginDayCheckBox;
        private System.Windows.Forms.CheckBox launchMinimizedCheckBox;
        private System.Windows.Forms.CheckBox runEventsCheckbox;
        private System.Windows.Forms.CheckBox launchLocalNodeCheckBox;
    }
}
<|MERGE_RESOLUTION|>--- conflicted
+++ resolved
@@ -1,490 +1,416 @@
-﻿namespace WWIV5TelnetServer
-{
-    partial class PreferencesDialog
-    {
-        /// <summary>
-        /// Required designer variable.
-        /// </summary>
-        private System.ComponentModel.IContainer components = null;
-
-        /// <summary>
-        /// Clean up any resources being used.
-        /// </summary>
-        /// <param name="disposing">true if managed resources should be disposed; otherwise, false.</param>
-        protected override void Dispose(bool disposing)
-        {
-            if (disposing && (components != null))
-            {
-                components.Dispose();
-            }
-            base.Dispose(disposing);
-        }
-
-        #region Windows Form Designer generated code
-
-        /// <summary>
-        /// Required method for Designer support - do not modify
-        /// the contents of this method with the code editor.
-        /// </summary>
-        private void InitializeComponent()
-        {
-            this.okButton = new System.Windows.Forms.Button();
-            this.cancelButton = new System.Windows.Forms.Button();
-            this.tabControlPreferences = new System.Windows.Forms.TabControl();
-            this.generalTab = new System.Windows.Forms.TabPage();
-            this.launchLocalNodeCheckBox = new System.Windows.Forms.CheckBox();
-            this.runEventsCheckbox = new System.Windows.Forms.CheckBox();
-            this.balloonsCheckBox = new System.Windows.Forms.CheckBox();
-            this.beginDayCheckBox = new System.Windows.Forms.CheckBox();
-            this.launchMinimizedCheckBox = new System.Windows.Forms.CheckBox();
-            this.labelLocalNode = new System.Windows.Forms.Label();
-            this.localNodeSpinner = new System.Windows.Forms.NumericUpDown();
-            this.labelExecutable = new System.Windows.Forms.Label();
-            this.labelHomeDirectory = new System.Windows.Forms.Label();
-            this.labelParameters = new System.Windows.Forms.Label();
-            this.parametersField = new System.Windows.Forms.TextBox();
-            this.homeField = new System.Windows.Forms.TextBox();
-            this.buttonBrowseExecutable = new System.Windows.Forms.Button();
-            this.executableField = new System.Windows.Forms.TextBox();
-            this.highNodeSpinner = new System.Windows.Forms.NumericUpDown();
-            this.labelEndNode = new System.Windows.Forms.Label();
-            this.lowNodeSpinner = new System.Windows.Forms.NumericUpDown();
-            this.labelStartNode = new System.Windows.Forms.Label();
-            this.portSpinner = new System.Windows.Forms.NumericUpDown();
-            this.labelPort = new System.Windows.Forms.Label();
-            this.autostartCheckBox = new System.Windows.Forms.CheckBox();
-            this.loggingTab = new System.Windows.Forms.TabPage();
-            this.tabControlPreferences.SuspendLayout();
-            this.generalTab.SuspendLayout();
-            ((System.ComponentModel.ISupportInitialize)(this.localNodeSpinner)).BeginInit();
-            ((System.ComponentModel.ISupportInitialize)(this.highNodeSpinner)).BeginInit();
-            ((System.ComponentModel.ISupportInitialize)(this.lowNodeSpinner)).BeginInit();
-            ((System.ComponentModel.ISupportInitialize)(this.portSpinner)).BeginInit();
-            this.SuspendLayout();
-            // 
-            // okButton
-            // 
-            this.okButton.Anchor = ((System.Windows.Forms.AnchorStyles)((System.Windows.Forms.AnchorStyles.Bottom | System.Windows.Forms.AnchorStyles.Right)));
-            this.okButton.DialogResult = System.Windows.Forms.DialogResult.OK;
-            this.okButton.Location = new System.Drawing.Point(631, 387);
-            this.okButton.Name = "okButton";
-            this.okButton.Size = new System.Drawing.Size(75, 23);
-            this.okButton.TabIndex = 0;
-            this.okButton.Text = "OK";
-            this.okButton.UseVisualStyleBackColor = true;
-            this.okButton.Click += new System.EventHandler(this.ok_Clicked);
-            // 
-            // cancelButton
-            // 
-            this.cancelButton.Anchor = ((System.Windows.Forms.AnchorStyles)((System.Windows.Forms.AnchorStyles.Bottom | System.Windows.Forms.AnchorStyles.Right)));
-            this.cancelButton.DialogResult = System.Windows.Forms.DialogResult.Cancel;
-            this.cancelButton.Location = new System.Drawing.Point(550, 387);
-            this.cancelButton.Name = "cancelButton";
-            this.cancelButton.Size = new System.Drawing.Size(75, 23);
-            this.cancelButton.TabIndex = 1;
-            this.cancelButton.Text = "Cancel";
-            this.cancelButton.UseVisualStyleBackColor = true;
-            this.cancelButton.Click += new System.EventHandler(this.cancel_Click);
-            // 
-            // tabControlPreferences
-            // 
-            this.tabControlPreferences.Anchor = ((System.Windows.Forms.AnchorStyles)((((System.Windows.Forms.AnchorStyles.Top | System.Windows.Forms.AnchorStyles.Bottom) 
-            | System.Windows.Forms.AnchorStyles.Left) 
-            | System.Windows.Forms.AnchorStyles.Right)));
-            this.tabControlPreferences.Controls.Add(this.generalTab);
-            this.tabControlPreferences.Controls.Add(this.loggingTab);
-            this.tabControlPreferences.Location = new System.Drawing.Point(12, 12);
-            this.tabControlPreferences.Name = "tabControlPreferences";
-            this.tabControlPreferences.SelectedIndex = 0;
-            this.tabControlPreferences.Size = new System.Drawing.Size(694, 369);
-            this.tabControlPreferences.TabIndex = 2;
-            // 
-            // generalTab
-            // 
-            this.generalTab.Controls.Add(this.launchLocalNodeCheckBox);
-            this.generalTab.Controls.Add(this.runEventsCheckbox);
-            this.generalTab.Controls.Add(this.balloonsCheckBox);
-            this.generalTab.Controls.Add(this.beginDayCheckBox);
-            this.generalTab.Controls.Add(this.launchMinimizedCheckBox);
-            this.generalTab.Controls.Add(this.labelLocalNode);
-            this.generalTab.Controls.Add(this.localNodeSpinner);
-            this.generalTab.Controls.Add(this.labelExecutable);
-            this.generalTab.Controls.Add(this.labelHomeDirectory);
-            this.generalTab.Controls.Add(this.labelParameters);
-            this.generalTab.Controls.Add(this.parametersField);
-            this.generalTab.Controls.Add(this.homeField);
-            this.generalTab.Controls.Add(this.buttonBrowseExecutable);
-            this.generalTab.Controls.Add(this.executableField);
-            this.generalTab.Controls.Add(this.highNodeSpinner);
-            this.generalTab.Controls.Add(this.labelEndNode);
-            this.generalTab.Controls.Add(this.lowNodeSpinner);
-            this.generalTab.Controls.Add(this.labelStartNode);
-            this.generalTab.Controls.Add(this.portSpinner);
-            this.generalTab.Controls.Add(this.labelPort);
-            this.generalTab.Controls.Add(this.autostartCheckBox);
-            this.generalTab.Location = new System.Drawing.Point(4, 22);
-            this.generalTab.Name = "generalTab";
-            this.generalTab.Padding = new System.Windows.Forms.Padding(3);
-            this.generalTab.Size = new System.Drawing.Size(686, 343);
-            this.generalTab.TabIndex = 0;
-            this.generalTab.Text = "General";
-            this.generalTab.UseVisualStyleBackColor = true;
-            // 
-            // launchLocalNodeCheckBox
-            // 
-            this.launchLocalNodeCheckBox.AutoSize = true;
-            this.launchLocalNodeCheckBox.Location = new System.Drawing.Point(253, 247);
-            this.launchLocalNodeCheckBox.Name = "launchLocalNodeCheckBox";
-            this.launchLocalNodeCheckBox.Size = new System.Drawing.Size(185, 17);
-            this.launchLocalNodeCheckBox.TabIndex = 20;
-            this.launchLocalNodeCheckBox.Text = "Launch Local Node On Start Up?";
-            this.launchLocalNodeCheckBox.UseVisualStyleBackColor = true;
-            // 
-            // runEventsCheckbox
-            // 
-            this.runEventsCheckbox.AutoSize = true;
-            this.runEventsCheckbox.Enabled = false;
-            this.runEventsCheckbox.Location = new System.Drawing.Point(22, 319);
-            this.runEventsCheckbox.Name = "runEventsCheckbox";
-            this.runEventsCheckbox.Size = new System.Drawing.Size(226, 17);
-            this.runEventsCheckbox.TabIndex = 19;
-            this.runEventsCheckbox.Text = "Run All WWIV Events? (Not Implemented)";
-            this.runEventsCheckbox.UseVisualStyleBackColor = true;
-            // 
-            // balloonsCheckBox
-            // 
-            this.balloonsCheckBox.AutoSize = true;
-            this.balloonsCheckBox.Location = new System.Drawing.Point(22, 295);
-            this.balloonsCheckBox.Name = "balloonsCheckBox";
-            this.balloonsCheckBox.Size = new System.Drawing.Size(128, 17);
-            this.balloonsCheckBox.TabIndex = 18;
-            this.balloonsCheckBox.Text = "Use Balloon Popups?";
-            this.balloonsCheckBox.UseVisualStyleBackColor = true;
-            // 
-            // beginDayCheckBox
-            // 
-            this.beginDayCheckBox.AutoSize = true;
-            this.beginDayCheckBox.Checked = true;
-            this.beginDayCheckBox.CheckState = System.Windows.Forms.CheckState.Checked;
-            this.beginDayCheckBox.Enabled = false;
-            this.beginDayCheckBox.Location = new System.Drawing.Point(22, 271);
-            this.beginDayCheckBox.Name = "beginDayCheckBox";
-            this.beginDayCheckBox.Size = new System.Drawing.Size(130, 17);
-            this.beginDayCheckBox.TabIndex = 17;
-            this.beginDayCheckBox.Text = "Run Beginday Event?";
-            this.beginDayCheckBox.UseVisualStyleBackColor = true;
-            // 
-            // launchMinimizedCheckBox
-            // 
-            this.launchMinimizedCheckBox.AutoSize = true;
-            this.launchMinimizedCheckBox.Location = new System.Drawing.Point(22, 247);
-            this.launchMinimizedCheckBox.Name = "launchMinimizedCheckBox";
-            this.launchMinimizedCheckBox.Size = new System.Drawing.Size(152, 17);
-            this.launchMinimizedCheckBox.TabIndex = 16;
-            this.launchMinimizedCheckBox.Text = "Launch WWIV Minimized?";
-            this.launchMinimizedCheckBox.UseVisualStyleBackColor = true;
-            // 
-            // labelLocalNode
-            // 
-            this.labelLocalNode.AutoSize = true;
-            this.labelLocalNode.Location = new System.Drawing.Point(52, 89);
-            this.labelLocalNode.Name = "labelLocalNode";
-            this.labelLocalNode.Size = new System.Drawing.Size(65, 13);
-            this.labelLocalNode.TabIndex = 15;
-            this.labelLocalNode.Text = "Local Node:";
-            this.labelLocalNode.TextAlign = System.Drawing.ContentAlignment.MiddleRight;
-            // 
-            // localNodeSpinner
-            // 
-            this.localNodeSpinner.Location = new System.Drawing.Point(123, 87);
-            this.localNodeSpinner.Name = "localNodeSpinner";
-            this.localNodeSpinner.Size = new System.Drawing.Size(120, 20);
-            this.localNodeSpinner.TabIndex = 7;
-            this.localNodeSpinner.Value = new decimal(new int[] {
-            1,
-            0,
-            0,
-            0});
-<<<<<<< HEAD
-      // 
-      // labelExecutable
-      // 
-      this.labelExecutable.AutoSize = true;
-      this.labelExecutable.Location = new System.Drawing.Point(19, 137);
-      this.labelExecutable.Name = "labelExecutable";
-      this.labelExecutable.Size = new System.Drawing.Size(98, 13);
-      this.labelExecutable.TabIndex = 13;
-      this.labelExecutable.Text = "WWIV Executable:";
-      this.labelExecutable.TextAlign = System.Drawing.ContentAlignment.MiddleRight;
-      // 
-      // labelHomeDirectory
-      // 
-      this.labelHomeDirectory.AutoSize = true;
-      this.labelHomeDirectory.Location = new System.Drawing.Point(34, 168);
-      this.labelHomeDirectory.Name = "labelHomeDirectory";
-      this.labelHomeDirectory.Size = new System.Drawing.Size(83, 13);
-      this.labelHomeDirectory.TabIndex = 12;
-      this.labelHomeDirectory.Text = "Home Directory:";
-      this.labelHomeDirectory.TextAlign = System.Drawing.ContentAlignment.MiddleRight;
-      // 
-      // labelParameters
-      // 
-      this.labelParameters.AutoSize = true;
-      this.labelParameters.Location = new System.Drawing.Point(19, 191);
-      this.labelParameters.Name = "labelParameters";
-      this.labelParameters.Size = new System.Drawing.Size(98, 13);
-      this.labelParameters.TabIndex = 11;
-      this.labelParameters.Text = "WWIV Parameters:";
-      this.labelParameters.TextAlign = System.Drawing.ContentAlignment.MiddleRight;
-      // 
-      // parametersField
-      // 
-      this.parametersField.Location = new System.Drawing.Point(123, 188);
-      this.parametersField.Name = "parametersField";
-      this.parametersField.Size = new System.Drawing.Size(466, 20);
-      this.parametersField.TabIndex = 10;
-      this.parametersField.Text = "-XT -H@H -N@N";
-      // 
-      // homeField
-      // 
-      this.homeField.Location = new System.Drawing.Point(123, 161);
-      this.homeField.Name = "homeField";
-      this.homeField.Size = new System.Drawing.Size(466, 20);
-      this.homeField.TabIndex = 9;
-      this.homeField.Text = "C:\\wwiv";
-      // 
-      // buttonBrowseExecutable
-      // 
-      this.buttonBrowseExecutable.Location = new System.Drawing.Point(595, 134);
-      this.buttonBrowseExecutable.Name = "buttonBrowseExecutable";
-      this.buttonBrowseExecutable.Size = new System.Drawing.Size(75, 23);
-      this.buttonBrowseExecutable.TabIndex = 8;
-      this.buttonBrowseExecutable.Text = "Browse";
-      this.buttonBrowseExecutable.UseVisualStyleBackColor = true;
-      // 
-      // executableField
-      // 
-      this.executableField.Location = new System.Drawing.Point(123, 134);
-      this.executableField.Name = "executableField";
-      this.executableField.Size = new System.Drawing.Size(466, 20);
-      this.executableField.TabIndex = 7;
-      this.executableField.Text = "C:\\wwiv\\bbs.exe";
-      // 
-      // highNodeSpinner
-      // 
-      this.highNodeSpinner.Location = new System.Drawing.Point(273, 59);
-      this.highNodeSpinner.Name = "highNodeSpinner";
-      this.highNodeSpinner.Size = new System.Drawing.Size(120, 20);
-      this.highNodeSpinner.TabIndex = 6;
-      this.highNodeSpinner.Value = new decimal(new int[] {
-=======
-            // 
-            // labelExecutable
-            // 
-            this.labelExecutable.AutoSize = true;
-            this.labelExecutable.Location = new System.Drawing.Point(19, 137);
-            this.labelExecutable.Name = "labelExecutable";
-            this.labelExecutable.Size = new System.Drawing.Size(98, 13);
-            this.labelExecutable.TabIndex = 13;
-            this.labelExecutable.Text = "WWIV Executable:";
-            this.labelExecutable.TextAlign = System.Drawing.ContentAlignment.MiddleRight;
-            // 
-            // labelHomeDirectory
-            // 
-            this.labelHomeDirectory.AutoSize = true;
-            this.labelHomeDirectory.Location = new System.Drawing.Point(34, 168);
-            this.labelHomeDirectory.Name = "labelHomeDirectory";
-            this.labelHomeDirectory.Size = new System.Drawing.Size(83, 13);
-            this.labelHomeDirectory.TabIndex = 12;
-            this.labelHomeDirectory.Text = "Home Directory:";
-            this.labelHomeDirectory.TextAlign = System.Drawing.ContentAlignment.MiddleRight;
-            // 
-            // labelParameters
-            // 
-            this.labelParameters.AutoSize = true;
-            this.labelParameters.Location = new System.Drawing.Point(19, 191);
-            this.labelParameters.Name = "labelParameters";
-            this.labelParameters.Size = new System.Drawing.Size(98, 13);
-            this.labelParameters.TabIndex = 11;
-            this.labelParameters.Text = "WWIV Parameters:";
-            this.labelParameters.TextAlign = System.Drawing.ContentAlignment.MiddleRight;
-            // 
-            // parametersField
-            // 
-            this.parametersField.Location = new System.Drawing.Point(123, 188);
-            this.parametersField.Name = "parametersField";
-            this.parametersField.Size = new System.Drawing.Size(466, 20);
-            this.parametersField.TabIndex = 10;
-            this.parametersField.Text = "-XT -H@H -N@N";
-            // 
-            // homeField
-            // 
-            this.homeField.Location = new System.Drawing.Point(123, 161);
-            this.homeField.Name = "homeField";
-            this.homeField.Size = new System.Drawing.Size(466, 20);
-            this.homeField.TabIndex = 9;
-            this.homeField.Text = "C:\\wwiv";
-            // 
-            // buttonBrowseExecutable
-            // 
-            this.buttonBrowseExecutable.Location = new System.Drawing.Point(595, 134);
-            this.buttonBrowseExecutable.Name = "buttonBrowseExecutable";
-            this.buttonBrowseExecutable.Size = new System.Drawing.Size(75, 23);
-            this.buttonBrowseExecutable.TabIndex = 8;
-            this.buttonBrowseExecutable.Text = "Browse";
-            this.buttonBrowseExecutable.UseVisualStyleBackColor = true;
-            // 
-            // executableField
-            // 
-            this.executableField.Location = new System.Drawing.Point(123, 134);
-            this.executableField.Name = "executableField";
-            this.executableField.Size = new System.Drawing.Size(466, 20);
-            this.executableField.TabIndex = 7;
-            this.executableField.Text = "C:\\wwiv\\bbs.exe";
-            // 
-            // highNodeSpinner
-            // 
-            this.highNodeSpinner.Location = new System.Drawing.Point(273, 59);
-            this.highNodeSpinner.Name = "highNodeSpinner";
-            this.highNodeSpinner.Size = new System.Drawing.Size(120, 20);
-            this.highNodeSpinner.TabIndex = 6;
-            this.highNodeSpinner.Value = new decimal(new int[] {
->>>>>>> 640117a4
-            4,
-            0,
-            0,
-            0});
-            // 
-            // labelEndNode
-            // 
-            this.labelEndNode.AutoSize = true;
-            this.labelEndNode.Location = new System.Drawing.Point(250, 66);
-            this.labelEndNode.Name = "labelEndNode";
-            this.labelEndNode.Size = new System.Drawing.Size(16, 13);
-            this.labelEndNode.TabIndex = 5;
-            this.labelEndNode.Text = "to";
-            // 
-            // lowNodeSpinner
-            // 
-            this.lowNodeSpinner.Location = new System.Drawing.Point(123, 60);
-            this.lowNodeSpinner.Name = "lowNodeSpinner";
-            this.lowNodeSpinner.Size = new System.Drawing.Size(120, 20);
-            this.lowNodeSpinner.TabIndex = 4;
-            this.lowNodeSpinner.Value = new decimal(new int[] {
-            2,
-            0,
-            0,
-            0});
-            // 
-            // labelStartNode
-            // 
-            this.labelStartNode.AutoSize = true;
-            this.labelStartNode.Location = new System.Drawing.Point(54, 62);
-            this.labelStartNode.Name = "labelStartNode";
-            this.labelStartNode.Size = new System.Drawing.Size(63, 13);
-            this.labelStartNode.TabIndex = 3;
-            this.labelStartNode.Text = "Use Nodes:";
-            this.labelStartNode.TextAlign = System.Drawing.ContentAlignment.MiddleRight;
-            // 
-            // portSpinner
-            // 
-            this.portSpinner.Location = new System.Drawing.Point(123, 31);
-            this.portSpinner.Maximum = new decimal(new int[] {
-            65536,
-            0,
-            0,
-            0});
-            this.portSpinner.Name = "portSpinner";
-            this.portSpinner.Size = new System.Drawing.Size(120, 20);
-            this.portSpinner.TabIndex = 2;
-            this.portSpinner.Value = new decimal(new int[] {
-            23,
-            0,
-            0,
-            0});
-            // 
-            // labelPort
-            // 
-            this.labelPort.AutoSize = true;
-            this.labelPort.Location = new System.Drawing.Point(49, 33);
-            this.labelPort.Name = "labelPort";
-            this.labelPort.Size = new System.Drawing.Size(68, 13);
-            this.labelPort.TabIndex = 1;
-            this.labelPort.Text = "TCP/IP Port:";
-            this.labelPort.TextAlign = System.Drawing.ContentAlignment.MiddleRight;
-            // 
-            // autostartCheckBox
-            // 
-            this.autostartCheckBox.AutoSize = true;
-            this.autostartCheckBox.Location = new System.Drawing.Point(7, 7);
-            this.autostartCheckBox.Name = "autostartCheckBox";
-            this.autostartCheckBox.Size = new System.Drawing.Size(186, 17);
-            this.autostartCheckBox.TabIndex = 0;
-            this.autostartCheckBox.Text = "Automatically Start Telnet Server?";
-            this.autostartCheckBox.UseVisualStyleBackColor = true;
-            // 
-            // loggingTab
-            // 
-            this.loggingTab.Location = new System.Drawing.Point(4, 22);
-            this.loggingTab.Name = "loggingTab";
-            this.loggingTab.Padding = new System.Windows.Forms.Padding(3);
-            this.loggingTab.Size = new System.Drawing.Size(686, 343);
-            this.loggingTab.TabIndex = 1;
-            this.loggingTab.Text = "Logging (Unused)";
-            this.loggingTab.UseVisualStyleBackColor = true;
-            // 
-            // PreferencesDialog
-            // 
-            this.AcceptButton = this.okButton;
-            this.AutoScaleDimensions = new System.Drawing.SizeF(6F, 13F);
-            this.AutoScaleMode = System.Windows.Forms.AutoScaleMode.Font;
-            this.CancelButton = this.cancelButton;
-            this.ClientSize = new System.Drawing.Size(718, 422);
-            this.Controls.Add(this.tabControlPreferences);
-            this.Controls.Add(this.cancelButton);
-            this.Controls.Add(this.okButton);
-            this.Name = "PreferencesDialog";
-            this.Text = "Preferences";
-            this.FormClosed += new System.Windows.Forms.FormClosedEventHandler(this.PreferencesDialog_FormClosed);
-            this.Load += new System.EventHandler(this.PreferencesDialog_Load);
-            this.tabControlPreferences.ResumeLayout(false);
-            this.generalTab.ResumeLayout(false);
-            this.generalTab.PerformLayout();
-            ((System.ComponentModel.ISupportInitialize)(this.localNodeSpinner)).EndInit();
-            ((System.ComponentModel.ISupportInitialize)(this.highNodeSpinner)).EndInit();
-            ((System.ComponentModel.ISupportInitialize)(this.lowNodeSpinner)).EndInit();
-            ((System.ComponentModel.ISupportInitialize)(this.portSpinner)).EndInit();
-            this.ResumeLayout(false);
-
-        }
-
-        #endregion
-
-        private System.Windows.Forms.Button okButton;
-        private System.Windows.Forms.Button cancelButton;
-        private System.Windows.Forms.TabControl tabControlPreferences;
-        private System.Windows.Forms.TabPage generalTab;
-        private System.Windows.Forms.Label labelPort;
-        private System.Windows.Forms.CheckBox autostartCheckBox;
-        private System.Windows.Forms.TabPage loggingTab;
-        private System.Windows.Forms.Label labelExecutable;
-        private System.Windows.Forms.Label labelHomeDirectory;
-        private System.Windows.Forms.Label labelParameters;
-        private System.Windows.Forms.TextBox parametersField;
-        private System.Windows.Forms.TextBox homeField;
-        private System.Windows.Forms.Button buttonBrowseExecutable;
-        private System.Windows.Forms.TextBox executableField;
-        private System.Windows.Forms.NumericUpDown highNodeSpinner;
-        private System.Windows.Forms.Label labelEndNode;
-        private System.Windows.Forms.NumericUpDown lowNodeSpinner;
-        private System.Windows.Forms.Label labelStartNode;
-        private System.Windows.Forms.NumericUpDown portSpinner;
-        private System.Windows.Forms.Label labelLocalNode;
-        private System.Windows.Forms.NumericUpDown localNodeSpinner;
-        private System.Windows.Forms.CheckBox balloonsCheckBox;
-        private System.Windows.Forms.CheckBox beginDayCheckBox;
-        private System.Windows.Forms.CheckBox launchMinimizedCheckBox;
-        private System.Windows.Forms.CheckBox runEventsCheckbox;
-        private System.Windows.Forms.CheckBox launchLocalNodeCheckBox;
-    }
-}
+﻿namespace WWIV5TelnetServer
+{
+    partial class PreferencesDialog
+    {
+        /// <summary>
+        /// Required designer variable.
+        /// </summary>
+        private System.ComponentModel.IContainer components = null;
+
+        /// <summary>
+        /// Clean up any resources being used.
+        /// </summary>
+        /// <param name="disposing">true if managed resources should be disposed; otherwise, false.</param>
+        protected override void Dispose(bool disposing)
+        {
+            if (disposing && (components != null))
+            {
+                components.Dispose();
+            }
+            base.Dispose(disposing);
+        }
+
+        #region Windows Form Designer generated code
+
+        /// <summary>
+        /// Required method for Designer support - do not modify
+        /// the contents of this method with the code editor.
+        /// </summary>
+        private void InitializeComponent()
+        {
+            this.okButton = new System.Windows.Forms.Button();
+            this.cancelButton = new System.Windows.Forms.Button();
+            this.tabControlPreferences = new System.Windows.Forms.TabControl();
+            this.generalTab = new System.Windows.Forms.TabPage();
+            this.launchLocalNodeCheckBox = new System.Windows.Forms.CheckBox();
+            this.runEventsCheckbox = new System.Windows.Forms.CheckBox();
+            this.balloonsCheckBox = new System.Windows.Forms.CheckBox();
+            this.beginDayCheckBox = new System.Windows.Forms.CheckBox();
+            this.launchMinimizedCheckBox = new System.Windows.Forms.CheckBox();
+            this.labelLocalNode = new System.Windows.Forms.Label();
+            this.localNodeSpinner = new System.Windows.Forms.NumericUpDown();
+            this.labelExecutable = new System.Windows.Forms.Label();
+            this.labelHomeDirectory = new System.Windows.Forms.Label();
+            this.labelParameters = new System.Windows.Forms.Label();
+            this.parametersField = new System.Windows.Forms.TextBox();
+            this.homeField = new System.Windows.Forms.TextBox();
+            this.buttonBrowseExecutable = new System.Windows.Forms.Button();
+            this.executableField = new System.Windows.Forms.TextBox();
+            this.highNodeSpinner = new System.Windows.Forms.NumericUpDown();
+            this.labelEndNode = new System.Windows.Forms.Label();
+            this.lowNodeSpinner = new System.Windows.Forms.NumericUpDown();
+            this.labelStartNode = new System.Windows.Forms.Label();
+            this.portSpinner = new System.Windows.Forms.NumericUpDown();
+            this.labelPort = new System.Windows.Forms.Label();
+            this.autostartCheckBox = new System.Windows.Forms.CheckBox();
+            this.loggingTab = new System.Windows.Forms.TabPage();
+            this.tabControlPreferences.SuspendLayout();
+            this.generalTab.SuspendLayout();
+            ((System.ComponentModel.ISupportInitialize)(this.localNodeSpinner)).BeginInit();
+            ((System.ComponentModel.ISupportInitialize)(this.highNodeSpinner)).BeginInit();
+            ((System.ComponentModel.ISupportInitialize)(this.lowNodeSpinner)).BeginInit();
+            ((System.ComponentModel.ISupportInitialize)(this.portSpinner)).BeginInit();
+            this.SuspendLayout();
+            // 
+            // okButton
+            // 
+            this.okButton.Anchor = ((System.Windows.Forms.AnchorStyles)((System.Windows.Forms.AnchorStyles.Bottom | System.Windows.Forms.AnchorStyles.Right)));
+            this.okButton.DialogResult = System.Windows.Forms.DialogResult.OK;
+            this.okButton.Location = new System.Drawing.Point(631, 387);
+            this.okButton.Name = "okButton";
+            this.okButton.Size = new System.Drawing.Size(75, 23);
+            this.okButton.TabIndex = 0;
+            this.okButton.Text = "OK";
+            this.okButton.UseVisualStyleBackColor = true;
+            this.okButton.Click += new System.EventHandler(this.ok_Clicked);
+            // 
+            // cancelButton
+            // 
+            this.cancelButton.Anchor = ((System.Windows.Forms.AnchorStyles)((System.Windows.Forms.AnchorStyles.Bottom | System.Windows.Forms.AnchorStyles.Right)));
+            this.cancelButton.DialogResult = System.Windows.Forms.DialogResult.Cancel;
+            this.cancelButton.Location = new System.Drawing.Point(550, 387);
+            this.cancelButton.Name = "cancelButton";
+            this.cancelButton.Size = new System.Drawing.Size(75, 23);
+            this.cancelButton.TabIndex = 1;
+            this.cancelButton.Text = "Cancel";
+            this.cancelButton.UseVisualStyleBackColor = true;
+            this.cancelButton.Click += new System.EventHandler(this.cancel_Click);
+            // 
+            // tabControlPreferences
+            // 
+            this.tabControlPreferences.Anchor = ((System.Windows.Forms.AnchorStyles)((((System.Windows.Forms.AnchorStyles.Top | System.Windows.Forms.AnchorStyles.Bottom) 
+            | System.Windows.Forms.AnchorStyles.Left) 
+            | System.Windows.Forms.AnchorStyles.Right)));
+            this.tabControlPreferences.Controls.Add(this.generalTab);
+            this.tabControlPreferences.Controls.Add(this.loggingTab);
+            this.tabControlPreferences.Location = new System.Drawing.Point(12, 12);
+            this.tabControlPreferences.Name = "tabControlPreferences";
+            this.tabControlPreferences.SelectedIndex = 0;
+            this.tabControlPreferences.Size = new System.Drawing.Size(694, 369);
+            this.tabControlPreferences.TabIndex = 2;
+            // 
+            // generalTab
+            // 
+            this.generalTab.Controls.Add(this.launchLocalNodeCheckBox);
+            this.generalTab.Controls.Add(this.runEventsCheckbox);
+            this.generalTab.Controls.Add(this.balloonsCheckBox);
+            this.generalTab.Controls.Add(this.beginDayCheckBox);
+            this.generalTab.Controls.Add(this.launchMinimizedCheckBox);
+            this.generalTab.Controls.Add(this.labelLocalNode);
+            this.generalTab.Controls.Add(this.localNodeSpinner);
+            this.generalTab.Controls.Add(this.labelExecutable);
+            this.generalTab.Controls.Add(this.labelHomeDirectory);
+            this.generalTab.Controls.Add(this.labelParameters);
+            this.generalTab.Controls.Add(this.parametersField);
+            this.generalTab.Controls.Add(this.homeField);
+            this.generalTab.Controls.Add(this.buttonBrowseExecutable);
+            this.generalTab.Controls.Add(this.executableField);
+            this.generalTab.Controls.Add(this.highNodeSpinner);
+            this.generalTab.Controls.Add(this.labelEndNode);
+            this.generalTab.Controls.Add(this.lowNodeSpinner);
+            this.generalTab.Controls.Add(this.labelStartNode);
+            this.generalTab.Controls.Add(this.portSpinner);
+            this.generalTab.Controls.Add(this.labelPort);
+            this.generalTab.Controls.Add(this.autostartCheckBox);
+            this.generalTab.Location = new System.Drawing.Point(4, 22);
+            this.generalTab.Name = "generalTab";
+            this.generalTab.Padding = new System.Windows.Forms.Padding(3);
+            this.generalTab.Size = new System.Drawing.Size(686, 343);
+            this.generalTab.TabIndex = 0;
+            this.generalTab.Text = "General";
+            this.generalTab.UseVisualStyleBackColor = true;
+            // 
+            // launchLocalNodeCheckBox
+            // 
+            this.launchLocalNodeCheckBox.AutoSize = true;
+            this.launchLocalNodeCheckBox.Location = new System.Drawing.Point(253, 247);
+            this.launchLocalNodeCheckBox.Name = "launchLocalNodeCheckBox";
+            this.launchLocalNodeCheckBox.Size = new System.Drawing.Size(185, 17);
+            this.launchLocalNodeCheckBox.TabIndex = 20;
+            this.launchLocalNodeCheckBox.Text = "Launch Local Node On Start Up?";
+            this.launchLocalNodeCheckBox.UseVisualStyleBackColor = true;
+            // 
+            // runEventsCheckbox
+            // 
+            this.runEventsCheckbox.AutoSize = true;
+            this.runEventsCheckbox.Enabled = false;
+            this.runEventsCheckbox.Location = new System.Drawing.Point(22, 319);
+            this.runEventsCheckbox.Name = "runEventsCheckbox";
+            this.runEventsCheckbox.Size = new System.Drawing.Size(226, 17);
+            this.runEventsCheckbox.TabIndex = 19;
+            this.runEventsCheckbox.Text = "Run All WWIV Events? (Not Implemented)";
+            this.runEventsCheckbox.UseVisualStyleBackColor = true;
+            // 
+            // balloonsCheckBox
+            // 
+            this.balloonsCheckBox.AutoSize = true;
+            this.balloonsCheckBox.Location = new System.Drawing.Point(22, 295);
+            this.balloonsCheckBox.Name = "balloonsCheckBox";
+            this.balloonsCheckBox.Size = new System.Drawing.Size(128, 17);
+            this.balloonsCheckBox.TabIndex = 18;
+            this.balloonsCheckBox.Text = "Use Balloon Popups?";
+            this.balloonsCheckBox.UseVisualStyleBackColor = true;
+            // 
+            // beginDayCheckBox
+            // 
+            this.beginDayCheckBox.AutoSize = true;
+            this.beginDayCheckBox.Checked = true;
+            this.beginDayCheckBox.CheckState = System.Windows.Forms.CheckState.Checked;
+            this.beginDayCheckBox.Enabled = false;
+            this.beginDayCheckBox.Location = new System.Drawing.Point(22, 271);
+            this.beginDayCheckBox.Name = "beginDayCheckBox";
+            this.beginDayCheckBox.Size = new System.Drawing.Size(130, 17);
+            this.beginDayCheckBox.TabIndex = 17;
+            this.beginDayCheckBox.Text = "Run Beginday Event?";
+            this.beginDayCheckBox.UseVisualStyleBackColor = true;
+            // 
+            // launchMinimizedCheckBox
+            // 
+            this.launchMinimizedCheckBox.AutoSize = true;
+            this.launchMinimizedCheckBox.Location = new System.Drawing.Point(22, 247);
+            this.launchMinimizedCheckBox.Name = "launchMinimizedCheckBox";
+            this.launchMinimizedCheckBox.Size = new System.Drawing.Size(152, 17);
+            this.launchMinimizedCheckBox.TabIndex = 16;
+            this.launchMinimizedCheckBox.Text = "Launch WWIV Minimized?";
+            this.launchMinimizedCheckBox.UseVisualStyleBackColor = true;
+            // 
+            // labelLocalNode
+            // 
+            this.labelLocalNode.AutoSize = true;
+            this.labelLocalNode.Location = new System.Drawing.Point(52, 89);
+            this.labelLocalNode.Name = "labelLocalNode";
+            this.labelLocalNode.Size = new System.Drawing.Size(65, 13);
+            this.labelLocalNode.TabIndex = 15;
+            this.labelLocalNode.Text = "Local Node:";
+            this.labelLocalNode.TextAlign = System.Drawing.ContentAlignment.MiddleRight;
+            // 
+            // localNodeSpinner
+            // 
+            this.localNodeSpinner.Location = new System.Drawing.Point(123, 87);
+            this.localNodeSpinner.Name = "localNodeSpinner";
+            this.localNodeSpinner.Size = new System.Drawing.Size(120, 20);
+            this.localNodeSpinner.TabIndex = 7;
+            this.localNodeSpinner.Value = new decimal(new int[] {
+            1,
+            0,
+            0,
+            0});
+            // 
+            // labelExecutable
+            // 
+            this.labelExecutable.AutoSize = true;
+            this.labelExecutable.Location = new System.Drawing.Point(19, 137);
+            this.labelExecutable.Name = "labelExecutable";
+            this.labelExecutable.Size = new System.Drawing.Size(98, 13);
+            this.labelExecutable.TabIndex = 13;
+            this.labelExecutable.Text = "WWIV Executable:";
+            this.labelExecutable.TextAlign = System.Drawing.ContentAlignment.MiddleRight;
+            // 
+            // labelHomeDirectory
+            // 
+            this.labelHomeDirectory.AutoSize = true;
+            this.labelHomeDirectory.Location = new System.Drawing.Point(34, 168);
+            this.labelHomeDirectory.Name = "labelHomeDirectory";
+            this.labelHomeDirectory.Size = new System.Drawing.Size(83, 13);
+            this.labelHomeDirectory.TabIndex = 12;
+            this.labelHomeDirectory.Text = "Home Directory:";
+            this.labelHomeDirectory.TextAlign = System.Drawing.ContentAlignment.MiddleRight;
+            // 
+            // labelParameters
+            // 
+            this.labelParameters.AutoSize = true;
+            this.labelParameters.Location = new System.Drawing.Point(19, 191);
+            this.labelParameters.Name = "labelParameters";
+            this.labelParameters.Size = new System.Drawing.Size(98, 13);
+            this.labelParameters.TabIndex = 11;
+            this.labelParameters.Text = "WWIV Parameters:";
+            this.labelParameters.TextAlign = System.Drawing.ContentAlignment.MiddleRight;
+            // 
+            // parametersField
+            // 
+            this.parametersField.Location = new System.Drawing.Point(123, 188);
+            this.parametersField.Name = "parametersField";
+            this.parametersField.Size = new System.Drawing.Size(466, 20);
+            this.parametersField.TabIndex = 10;
+            this.parametersField.Text = "-XT -H@H -N@N";
+            // 
+            // homeField
+            // 
+            this.homeField.Location = new System.Drawing.Point(123, 161);
+            this.homeField.Name = "homeField";
+            this.homeField.Size = new System.Drawing.Size(466, 20);
+            this.homeField.TabIndex = 9;
+            this.homeField.Text = "C:\\wwiv";
+            // 
+            // buttonBrowseExecutable
+            // 
+            this.buttonBrowseExecutable.Location = new System.Drawing.Point(595, 134);
+            this.buttonBrowseExecutable.Name = "buttonBrowseExecutable";
+            this.buttonBrowseExecutable.Size = new System.Drawing.Size(75, 23);
+            this.buttonBrowseExecutable.TabIndex = 8;
+            this.buttonBrowseExecutable.Text = "Browse";
+            this.buttonBrowseExecutable.UseVisualStyleBackColor = true;
+            // 
+            // executableField
+            // 
+            this.executableField.Location = new System.Drawing.Point(123, 134);
+            this.executableField.Name = "executableField";
+            this.executableField.Size = new System.Drawing.Size(466, 20);
+            this.executableField.TabIndex = 7;
+            this.executableField.Text = "C:\\wwiv\\bbs.exe";
+            // 
+            // highNodeSpinner
+            // 
+            this.highNodeSpinner.Location = new System.Drawing.Point(273, 59);
+            this.highNodeSpinner.Name = "highNodeSpinner";
+            this.highNodeSpinner.Size = new System.Drawing.Size(120, 20);
+            this.highNodeSpinner.TabIndex = 6;
+            this.highNodeSpinner.Value = new decimal(new int[] {
+            4,
+            0,
+            0,
+            0});
+            // 
+            // labelEndNode
+            // 
+            this.labelEndNode.AutoSize = true;
+            this.labelEndNode.Location = new System.Drawing.Point(250, 66);
+            this.labelEndNode.Name = "labelEndNode";
+            this.labelEndNode.Size = new System.Drawing.Size(16, 13);
+            this.labelEndNode.TabIndex = 5;
+            this.labelEndNode.Text = "to";
+            // 
+            // lowNodeSpinner
+            // 
+            this.lowNodeSpinner.Location = new System.Drawing.Point(123, 60);
+            this.lowNodeSpinner.Name = "lowNodeSpinner";
+            this.lowNodeSpinner.Size = new System.Drawing.Size(120, 20);
+            this.lowNodeSpinner.TabIndex = 4;
+            this.lowNodeSpinner.Value = new decimal(new int[] {
+            2,
+            0,
+            0,
+            0});
+            // 
+            // labelStartNode
+            // 
+            this.labelStartNode.AutoSize = true;
+            this.labelStartNode.Location = new System.Drawing.Point(54, 62);
+            this.labelStartNode.Name = "labelStartNode";
+            this.labelStartNode.Size = new System.Drawing.Size(63, 13);
+            this.labelStartNode.TabIndex = 3;
+            this.labelStartNode.Text = "Use Nodes:";
+            this.labelStartNode.TextAlign = System.Drawing.ContentAlignment.MiddleRight;
+            // 
+            // portSpinner
+            // 
+            this.portSpinner.Location = new System.Drawing.Point(123, 31);
+            this.portSpinner.Maximum = new decimal(new int[] {
+            65536,
+            0,
+            0,
+            0});
+            this.portSpinner.Name = "portSpinner";
+            this.portSpinner.Size = new System.Drawing.Size(120, 20);
+            this.portSpinner.TabIndex = 2;
+            this.portSpinner.Value = new decimal(new int[] {
+            23,
+            0,
+            0,
+            0});
+            // 
+            // labelPort
+            // 
+            this.labelPort.AutoSize = true;
+            this.labelPort.Location = new System.Drawing.Point(49, 33);
+            this.labelPort.Name = "labelPort";
+            this.labelPort.Size = new System.Drawing.Size(68, 13);
+            this.labelPort.TabIndex = 1;
+            this.labelPort.Text = "TCP/IP Port:";
+            this.labelPort.TextAlign = System.Drawing.ContentAlignment.MiddleRight;
+            // 
+            // autostartCheckBox
+            // 
+            this.autostartCheckBox.AutoSize = true;
+            this.autostartCheckBox.Location = new System.Drawing.Point(7, 7);
+            this.autostartCheckBox.Name = "autostartCheckBox";
+            this.autostartCheckBox.Size = new System.Drawing.Size(186, 17);
+            this.autostartCheckBox.TabIndex = 0;
+            this.autostartCheckBox.Text = "Automatically Start Telnet Server?";
+            this.autostartCheckBox.UseVisualStyleBackColor = true;
+            // 
+            // loggingTab
+            // 
+            this.loggingTab.Location = new System.Drawing.Point(4, 22);
+            this.loggingTab.Name = "loggingTab";
+            this.loggingTab.Padding = new System.Windows.Forms.Padding(3);
+            this.loggingTab.Size = new System.Drawing.Size(686, 343);
+            this.loggingTab.TabIndex = 1;
+            this.loggingTab.Text = "Logging (Unused)";
+            this.loggingTab.UseVisualStyleBackColor = true;
+            // 
+            // PreferencesDialog
+            // 
+            this.AcceptButton = this.okButton;
+            this.AutoScaleDimensions = new System.Drawing.SizeF(6F, 13F);
+            this.AutoScaleMode = System.Windows.Forms.AutoScaleMode.Font;
+            this.CancelButton = this.cancelButton;
+            this.ClientSize = new System.Drawing.Size(718, 422);
+            this.Controls.Add(this.tabControlPreferences);
+            this.Controls.Add(this.cancelButton);
+            this.Controls.Add(this.okButton);
+            this.Name = "PreferencesDialog";
+            this.Text = "Preferences";
+            this.FormClosed += new System.Windows.Forms.FormClosedEventHandler(this.PreferencesDialog_FormClosed);
+            this.Load += new System.EventHandler(this.PreferencesDialog_Load);
+            this.tabControlPreferences.ResumeLayout(false);
+            this.generalTab.ResumeLayout(false);
+            this.generalTab.PerformLayout();
+            ((System.ComponentModel.ISupportInitialize)(this.localNodeSpinner)).EndInit();
+            ((System.ComponentModel.ISupportInitialize)(this.highNodeSpinner)).EndInit();
+            ((System.ComponentModel.ISupportInitialize)(this.lowNodeSpinner)).EndInit();
+            ((System.ComponentModel.ISupportInitialize)(this.portSpinner)).EndInit();
+            this.ResumeLayout(false);
+
+        }
+
+        #endregion
+
+        private System.Windows.Forms.Button okButton;
+        private System.Windows.Forms.Button cancelButton;
+        private System.Windows.Forms.TabControl tabControlPreferences;
+        private System.Windows.Forms.TabPage generalTab;
+        private System.Windows.Forms.Label labelPort;
+        private System.Windows.Forms.CheckBox autostartCheckBox;
+        private System.Windows.Forms.TabPage loggingTab;
+        private System.Windows.Forms.Label labelExecutable;
+        private System.Windows.Forms.Label labelHomeDirectory;
+        private System.Windows.Forms.Label labelParameters;
+        private System.Windows.Forms.TextBox parametersField;
+        private System.Windows.Forms.TextBox homeField;
+        private System.Windows.Forms.Button buttonBrowseExecutable;
+        private System.Windows.Forms.TextBox executableField;
+        private System.Windows.Forms.NumericUpDown highNodeSpinner;
+        private System.Windows.Forms.Label labelEndNode;
+        private System.Windows.Forms.NumericUpDown lowNodeSpinner;
+        private System.Windows.Forms.Label labelStartNode;
+        private System.Windows.Forms.NumericUpDown portSpinner;
+        private System.Windows.Forms.Label labelLocalNode;
+        private System.Windows.Forms.NumericUpDown localNodeSpinner;
+        private System.Windows.Forms.CheckBox balloonsCheckBox;
+        private System.Windows.Forms.CheckBox beginDayCheckBox;
+        private System.Windows.Forms.CheckBox launchMinimizedCheckBox;
+        private System.Windows.Forms.CheckBox runEventsCheckbox;
+        private System.Windows.Forms.CheckBox launchLocalNodeCheckBox;
+    }
+}